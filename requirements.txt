--- conflicted
+++ resolved
@@ -1,11 +1,8 @@
 requests
 pandas
+ccxt
 Cython
-<<<<<<< HEAD
-=======
 newtulipy
 cctf
->>>>>>> c66882ed
 diskcache
-newtulipy
-regex+py-term