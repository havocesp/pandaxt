# -*- coding:utf-8 -*-
"""Setup script module"""
from pathlib import Path

from setuptools import find_packages, setup

import pandaxt as pxt

requirements = Path('requirements.txt').read_text(
    encoding='utf-8').splitlines()

exclude = ['.idea*', 'build*',
           f'{pxt.__package__}.egg-info*', 'dist*', 'venv*', 'doc*', 'lab*']

classifiers = [
    'Development Status :: 3 - Alpha',
    'License :: OSI Approved :: MIT License',
<<<<<<< HEAD
    'Programming Language :: Python :: 3.8',
    'Programming Language :: Python :: 3.9',
    'Programming Language :: Python :: 3.10',
    'Programming Language :: Python :: 3.11'
=======
    'Programming Language :: Python :: 3.7',
    'Programming Language :: Python :: 3.8',
    'Programming Language :: Python :: 3.9',
    'Programming Language :: Python :: 3.10',
    'Programming Language :: Python :: 3.11',
>>>>>>> c66882ed
]

setup(
    name=pxt.__package__,
    version=pxt.__version__,
    packages=['pandaxt'] + find_packages(exclude=exclude),
    url=pxt.__site__,
    license=pxt.__license__,
    keywords=pxt.__keywords__,
    author=pxt.__author__,
    long_description=Path('README.md').read_text(),
    author_email=pxt.__email__,
    description=pxt.__description__,
    long_description_content_type='text/markdown',
    classifiers=classifiers,
    install_requires=requirements
)<|MERGE_RESOLUTION|>--- conflicted
+++ resolved
@@ -1,46 +1,33 @@
 # -*- coding:utf-8 -*-
-"""Setup script module"""
-from pathlib import Path
-
-from setuptools import find_packages, setup
+from setuptools import setup, find_packages
 
 import pandaxt as pxt
 
-requirements = Path('requirements.txt').read_text(
-    encoding='utf-8').splitlines()
+requirements = ['requests', 'pandas', 'ccxt', 'Cython', 'tulipy', 'py-term', 'cctf', 'diskcache']
 
-exclude = ['.idea*', 'build*',
-           f'{pxt.__package__}.egg-info*', 'dist*', 'venv*', 'doc*', 'lab*']
+exclude = ['.idea*', 'build*', '{}.egg-info*'.format(pxt.__package__), 'dist*', 'venv*', 'doc*', 'lab*']
 
 classifiers = [
-    'Development Status :: 3 - Alpha',
+    'Development Status :: 5 - Production',
     'License :: OSI Approved :: MIT License',
-<<<<<<< HEAD
-    'Programming Language :: Python :: 3.8',
-    'Programming Language :: Python :: 3.9',
-    'Programming Language :: Python :: 3.10',
-    'Programming Language :: Python :: 3.11'
-=======
     'Programming Language :: Python :: 3.7',
     'Programming Language :: Python :: 3.8',
     'Programming Language :: Python :: 3.9',
     'Programming Language :: Python :: 3.10',
     'Programming Language :: Python :: 3.11',
->>>>>>> c66882ed
 ]
 
 setup(
     name=pxt.__package__,
     version=pxt.__version__,
-    packages=['pandaxt'] + find_packages(exclude=exclude),
+    packages=find_packages(exclude=exclude),
     url=pxt.__site__,
     license=pxt.__license__,
     keywords=pxt.__keywords__,
     author=pxt.__author__,
-    long_description=Path('README.md').read_text(),
     author_email=pxt.__email__,
+    long_description=pxt.__description__,
     description=pxt.__description__,
-    long_description_content_type='text/markdown',
     classifiers=classifiers,
     install_requires=requirements
 )